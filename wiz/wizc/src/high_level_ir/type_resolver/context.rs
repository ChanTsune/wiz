--- conflicted
+++ resolved
@@ -191,21 +191,11 @@
                     Ok(left)
                 } else {
                     let key = (kind, left, right);
-<<<<<<< HEAD
-                    Err(InferError::from(format!("{:?} is not defined.", key)))
-=======
-                    self.arena()
-                        .resolve_binary_operator(&key)
-                        .cloned()
-                        .ok_or_else(|| {
-                            ResolverError::from(format!(
-                                "Operation `{:?}` for `{}` and `{}` is not defined.",
-                                key.0,
-                                key.1.to_string(),
-                                key.2.to_string()
-                            ))
-                        })
->>>>>>> ba527d09
+                    Err(InferError::from(format!(                                "Operation `{:?}` for `{}` and `{}` is not defined.",
+                    key.0,
+                    key.1.to_string(),
+                    key.2.to_string()
+)))
                 }
             }
         }
