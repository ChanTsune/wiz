use crate::high_level_ir::node_id::ModuleId;
use crate::high_level_ir::type_checker::TypeChecker;
use crate::high_level_ir::wlib::WLib;
use crate::high_level_ir::{ast2hlir, AstLowering};
use crate::llvm_ir::codegen::CodeGen;
use crate::middle_level_ir::hlir2mlir;
use inkwell::context::Context;
use std::io::Write;
use std::iter::FromIterator;
use std::os::unix::process::CommandExt;
use std::path::PathBuf;
use std::process::Command;
use std::{env, fs};
use wiz_arena::Arena;
use wiz_result::Result;
use wiz_session::Session;
use wiz_syntax_parser::parser::wiz::read_package_from_path;
use wizc_cli::{BuildType, Config, ConfigExt};
use wizc_message::Message;

mod high_level_ir;
mod llvm_ir;
mod middle_level_ir;

fn get_builtin_find_path() -> PathBuf {
    PathBuf::from_iter([env!("HOME"), ".wiz", "lib", "src"])
}

fn get_find_paths() -> Vec<PathBuf> {
    vec![get_builtin_find_path()]
}

const BUILTIN_LIB: [&str; 3] = ["core", "libc", "std"];

fn main() -> Result<()> {
    println!("{:?}", env::args());
    let app = wizc_cli::app("wizc");
    let matches = app.get_matches();
    let config = Config::from(&matches);

    let mut session = Session::new(config);
    session.timer("compile", |s| run_compiler(s))
}

fn run_compiler(session: &mut Session) -> Result<()> {
    let output = session.config.output();
    let paths = session.config.paths();
    let out_dir = session
        .config
        .out_dir()
        .unwrap_or_else(|| env::current_dir().unwrap());

    let mlir_out_dir = out_dir.join("mlir");

    let input_source = session.timer::<Result<_>, _>("parse files", |session| {
        read_package_from_path(
            &session.parse_session,
            session.config.input(),
            session.config.name(),
        )
    })?;

    let mut arena = Arena::default();

    let std_hlir = session.timer("load dependencies", |session| {
        let libraries = session.config.libraries();

        let std_hlir: Result<Vec<_>> = if libraries.is_empty() {
            let find_paths: Vec<_> = get_find_paths().into_iter().chain(paths).collect();

            let mut lib_paths = vec![];

            for lib_name in BUILTIN_LIB {
                for p in find_paths.iter() {
                    let lib_path = p.join(lib_name);
                    let package_manifest_path = lib_path.join("Package.wiz");
                    if package_manifest_path.exists() {
                        println!("`{}` found at {}", lib_name, lib_path.display());
                        lib_paths.push((lib_path.join("src"), lib_name));
                        break;
                    }
                }
            }

            let source_sets = lib_paths
                .iter()
                .map(|(p, name)| read_package_from_path(&session.parse_session, p, Some(*name)))
                .collect::<Result<Vec<_>>>()?;
            Ok(source_sets
                .into_iter()
                .enumerate()
                .map(|(i, s)| ast2hlir(session, &mut arena, s, ModuleId::new(i)))
                .collect())
        } else {
            Ok(libraries
                .iter()
                .map(|p| {
                    let lib = WLib::read_from(p);
                    lib.apply_to(&mut arena).unwrap();
                    lib.typed_ir
                })
                .collect())
        };
        std_hlir
    })?;

    let hlfiles = session.timer("resolve type", |session| {
        let mut ast2hlir = AstLowering::new(session, &mut arena);
        ast2hlir.lowing(input_source, ModuleId::new(std_hlir.len()))
    })?;

    session.timer("type check", |session| {
        let mut type_checker = TypeChecker::new(session, &arena);
        type_checker.verify(&hlfiles);
    });
    match session.config.type_() {
        BuildType::Library => {
            let wlib = WLib::new(hlfiles);
<<<<<<< HEAD
            let wlib_path = {
                let mut path = out_dir.join(config.name().unwrap_or_default());
                path.set_extension("wlib");
                path
            };
=======
            let wlib_path = out_dir.join(format!(
                "{}.wlib",
                session.config.name().unwrap_or_default()
            ));
>>>>>>> f0f1ada9
            wlib.write_to(&wlib_path);
            println!("{}", Message::output(wlib_path));
            return Ok(());
        }
        _ => {}
    };

    println!("===== convert to mlir =====");

    let std_mlir = std_hlir
        .into_iter()
        .map(|w| hlir2mlir(w, &[], &arena, session, false))
        .collect::<Result<Vec<_>>>()?;

    fs::create_dir_all(&mlir_out_dir)?;
    for m in std_mlir.iter() {
        session.timer(&format!("write mlir `{}`", m.name), |_| {
            let mut f = fs::File::create(mlir_out_dir.join(&m.name))?;
            write!(f, "{}", m.to_string())
        })?;
    }

    let mlfile = hlir2mlir(hlfiles, &std_mlir, &arena, session, true)?;

    session.timer(&format!("write mlir `{}`", mlfile.name), |_| {
        let mut f = fs::File::create(mlir_out_dir.join(&mlfile.name))?;
        write!(f, "{}", mlfile.to_string())
    })?;

    println!("==== codegen ====");
    let module_name = &mlfile.name;
    let context = Context::create();
    let mut codegen = CodeGen::new(
        &context,
        module_name,
        session.config.target_triple().as_deref(),
    );

    for m in std_mlir.into_iter() {
        codegen.file(m);
    }

    codegen.file(mlfile.clone());

    if let Some(emit) = session.config.emit() {
        let output = if let Some(output) = output {
            PathBuf::from(output)
        } else {
            let mut output_path = PathBuf::from(&mlfile.name);
            output_path.set_extension("ll");
            output_path
        };

        let out_path = out_dir.join(output);

        println!("{}", Message::output(&out_path));

        match emit.as_str() {
            "llvm-ir" => codegen.print_to_file(&out_path),
            "asm" => codegen.write_as_assembly(&out_path),
            _ => codegen.write_as_object(&out_path),
        }?;
    } else {
        let output = output.unwrap_or_else(|| String::from(&mlfile.name));
        let mut ir_file = out_dir.join(&output);
        ir_file.set_extension("ll");
        codegen.print_to_file(&ir_file)?;

        let output = out_dir
            .join(&output)
            .as_os_str()
            .to_string_lossy()
            .to_string();
        Command::new("clang")
            .args(&[ir_file.to_str().unwrap_or_default(), "-o", &output])
            .exec();
    };
    Ok(())
}

#[cfg(test)]
mod tests {
    use super::run_compiler;
    use std::path::PathBuf;
    use wiz_session::Session;
    use wizc_cli::{Config, ConfigBuilder};

    #[test]
    fn compile_file() {
        let manifest_dir = PathBuf::from(env!("CARGO_MANIFEST_DIR"));
        let test_resource_dir = manifest_dir.join("resources/").join("test");
        let repository_root = manifest_dir.join("..").join("..").canonicalize().unwrap();

        let target_file_path = test_resource_dir.join("helloworld.wiz");
        let lib_path = repository_root.join("libraries");
        let out_dir = repository_root.join("out");

        let config = Config::default()
            .input(target_file_path.to_str().unwrap())
            .path(lib_path)
            .out_dir(out_dir);
        let mut session = Session::new(config);
        run_compiler(&mut session).unwrap()
    }
}<|MERGE_RESOLUTION|>--- conflicted
+++ resolved
@@ -116,18 +116,11 @@
     match session.config.type_() {
         BuildType::Library => {
             let wlib = WLib::new(hlfiles);
-<<<<<<< HEAD
             let wlib_path = {
-                let mut path = out_dir.join(config.name().unwrap_or_default());
+                let mut path = out_dir.join(session.config.name().unwrap_or_default());
                 path.set_extension("wlib");
                 path
             };
-=======
-            let wlib_path = out_dir.join(format!(
-                "{}.wlib",
-                session.config.name().unwrap_or_default()
-            ));
->>>>>>> f0f1ada9
             wlib.write_to(&wlib_path);
             println!("{}", Message::output(wlib_path));
             return Ok(());
