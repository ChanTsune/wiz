--- conflicted
+++ resolved
@@ -43,14 +43,10 @@
 }
 
 fn run_compiler(session: &mut Session) -> Result<()> {
-<<<<<<< HEAD
     run_compiler_internal(session, false)
 }
 
 fn run_compiler_internal(session: &mut Session, no_std: bool) -> Result<()> {
-    let config = session.config.clone();
-=======
->>>>>>> e4c37b31
     let output = session.config.output();
     let paths = session.config.paths();
     let out_dir = session
@@ -256,13 +252,8 @@
 
         let config = Config::default()
             .input(target_file_path.to_str().unwrap())
-<<<<<<< HEAD
-            .path(context.lib_path().to_str().unwrap())
+            .path(context.lib_path())
             .out_dir(context.out_dir());
-=======
-            .path(lib_path)
-            .out_dir(out_dir);
->>>>>>> e4c37b31
         let mut session = Session::new(config);
         run_compiler(&mut session).unwrap()
     }
