use crate::high_level_ir::node_id::ModuleId;
use crate::high_level_ir::type_resolver::TypeResolver;
use std::collections::HashMap;
use wiz_arena::{Arena, DeclarationId};
use wiz_data_structure::annotation::Annotations;
use wiz_hir::typed_decl::{
    TypedArgDef, TypedComputedProperty, TypedDeclKind, TypedExtension, TypedFun, TypedFunBody,
    TypedProtocol, TypedStoredProperty, TypedStruct, TypedTopLevelDecl, TypedVar,
};
use wiz_hir::typed_expr::{
    TypedArray, TypedBinOp, TypedBinaryOperator, TypedCall, TypedCallArg, TypedExpr, TypedExprKind,
    TypedIf, TypedInstanceMember, TypedLambda, TypedLiteralKind, TypedName, TypedPostfixUnaryOp,
    TypedPostfixUnaryOperator, TypedPrefixUnaryOp, TypedPrefixUnaryOperator, TypedReturn,
    TypedSubscript, TypedTypeCast, TypedUnaryOp,
};
use wiz_hir::typed_file::TypedSpellBook;
use wiz_hir::typed_stmt::{
    TypedAssignment, TypedAssignmentAndOperation, TypedAssignmentAndOperator, TypedAssignmentStmt,
    TypedBlock, TypedForStmt, TypedLoopStmt, TypedStmt, TypedWhileLoopStmt,
};
use wiz_hir::typed_type::{
    Package, TypedNamedValueType, TypedPackage, TypedType, TypedTypeParam, TypedValueType,
};
use wiz_hir::typed_type_constraint::TypedTypeConstraint;
use wiz_hir::typed_use::TypedUse;
use wiz_result::Result;
use wiz_session::Session;
use wiz_syntax::syntax::annotation::AnnotationsSyntax;
use wiz_syntax::syntax::block::BlockSyntax;
use wiz_syntax::syntax::declaration::{
    ArgDef, DeclKind, FunBody, FunSyntax, StoredPropertySyntax, StructPropertySyntax, StructSyntax,
    UseSyntax,
};
use wiz_syntax::syntax::declaration::{ExtensionSyntax, VarSyntax};
use wiz_syntax::syntax::expression::{
    ArraySyntax, BinaryOperationSyntax, CallExprSyntax, Expr, IfExprSyntax, LambdaSyntax,
    MemberSyntax, NameExprSyntax, PostfixUnaryOperationSyntax, PrefixUnaryOperationSyntax,
    ReturnSyntax, SubscriptSyntax, TypeCastSyntax, UnaryOperationSyntax,
};
use wiz_syntax::syntax::literal::LiteralSyntax;
use wiz_syntax::syntax::statement::{
    AssignmentStmt, ForLoopSyntax, LoopStmt, Stmt, WhileLoopSyntax,
};
use wiz_syntax::syntax::type_name::{TypeName, TypeParam, UserTypeName};
use wiz_syntax::syntax::WizFile;
use wiz_syntax_parser::parser::wiz::parse_from_file_path;

pub mod node_id;
pub mod type_checker;
pub mod type_resolver;
pub mod wlib;

pub fn ast2hlir(
    session: &mut Session,
    arena: &mut Arena,
    s: WizFile,
    module_id: ModuleId,
) -> Result<TypedSpellBook> {
    let mut converter = AstLowering::new(session, arena);
    converter.lowing(s, module_id)
}

pub struct AstLowering<'a> {
    session: &'a mut Session,
    arena: &'a mut Arena,
    namespace_id: DeclarationId,
}

impl<'a> AstLowering<'a> {
    pub fn new(session: &'a mut Session, arena: &'a mut Arena) -> Self {
        Self {
            session,
            arena,
            namespace_id: DeclarationId::ROOT,
        }
    }

    fn push_namespace<T, F: FnOnce(&mut Self) -> T>(&mut self, name: &str, f: F) -> T {
        let parent = self.namespace_id;

        self.namespace_id = self
            .arena
            .resolve_declaration_id(parent, &[name])
            .unwrap_or_else(|| {
                self.arena
                    .register_namespace(&parent, name, Default::default())
                    .unwrap_or_else(|| panic!("Can not create {}", name))
            });

        let result = f(self);

        self.namespace_id = parent;
        result
    }

    pub fn lowing(&mut self, s: WizFile, module_id: ModuleId) -> Result<TypedSpellBook> {
        let file = self.file(s);

        let mut resolver = TypeResolver::new(self.session, self.arena);

        // NOTE: detect decl names
        resolver.preload_file(&file)?;

        let file = resolver.file(file)?;
        Ok(file)
    }

    fn file(&mut self, f: WizFile) -> TypedSpellBook {
        let WizFile { name, syntax } = f;

        let (uses, body) = self.push_namespace(&name, |slf| {
            // NOTE: Inject default uses
            let mut uses = vec![
                TypedUse::from(vec!["core", "builtin", "*"]),
                TypedUse::from(vec!["std", "builtin", "*"]),
            ];
            let mut others = vec![];
            for l in syntax.body.into_iter() {
                if let DeclKind::Use(u) = l.kind {
                    uses.push(slf.use_syntax(u, l.annotations));
                } else if let DeclKind::Struct(s) = &l.kind {
                    let annotation = slf.annotations(&l.annotations);
                    match s.struct_keyword.token().as_str() {
                        "struct" => slf.arena.register_struct(
                            &slf.namespace_id,
                            &s.name.token(),
                            annotation,
                        ),
                        "protocol" => slf.arena.register_protocol(
                            &slf.namespace_id,
                            &s.name.token(),
                            annotation,
                        ),
                        _ => unreachable!(),
                    };
                    others.push(l);
                } else {
                    others.push(l);
                }
            }
            (
                uses,
                others
                    .into_iter()
                    .map(|d| slf.decl(d.kind, d.annotations))
                    .collect::<Vec<_>>(),
            )
        });
        TypedSpellBook { name, uses, body }
    }

    fn annotations(&mut self, a: &Option<AnnotationsSyntax>) -> Annotations {
        match a {
            None => Annotations::default(),
            Some(a) => Annotations::from(
                a.elements
                    .iter()
                    .map(|a| a.element.token())
                    .collect::<Vec<_>>(),
            ),
        }
    }

    fn stmt(&mut self, s: Stmt) -> TypedStmt {
        match s {
            Stmt::Decl(decl) => TypedStmt::Decl(self.decl(decl.kind, decl.annotations)),
            Stmt::Expr(expr) => TypedStmt::Expr(self.expr(expr)),
            Stmt::Assignment(a) => TypedStmt::Assignment(self.assignment(a)),
            Stmt::Loop(l) => TypedStmt::Loop(self.loop_stmt(l)),
        }
    }

    fn assignment(&mut self, a: AssignmentStmt) -> TypedAssignmentStmt {
        match a {
            AssignmentStmt::Assignment(a) => TypedAssignmentStmt::Assignment(TypedAssignment {
                target: self.expr(a.target),
                value: self.expr(a.value),
            }),
            AssignmentStmt::AssignmentAndOperator(a) => {
                TypedAssignmentStmt::AssignmentAndOperation(TypedAssignmentAndOperation {
                    target: self.expr(a.target),
                    operator: match &*a.operator.token() {
                        "+=" => TypedAssignmentAndOperator::Add,
                        "-=" => TypedAssignmentAndOperator::Sub,
                        "*=" => TypedAssignmentAndOperator::Mul,
                        "/=" => TypedAssignmentAndOperator::Div,
                        "%=" => TypedAssignmentAndOperator::Mod,
                        o => panic!("unknown operator {:?}", o),
                    },
                    value: self.expr(a.value),
                })
            }
        }
    }

    fn loop_stmt(&mut self, l: LoopStmt) -> TypedLoopStmt {
        match l {
            LoopStmt::While(WhileLoopSyntax {
                while_keyword: _,
                condition,
                block,
            }) => TypedLoopStmt::While(TypedWhileLoopStmt {
                condition: self.expr(condition),
                block: self.block(block),
            }),
            LoopStmt::For(ForLoopSyntax {
                for_keyword: _,
                values,
                in_keyword: _,
                iterator,
                block,
            }) => TypedLoopStmt::For(TypedForStmt {
                values: values.into_iter().map(|i| i.token()).collect(),
                iterator: self.expr(iterator),
                block: self.block(block),
            }),
        }
    }

    fn decl(&mut self, d: DeclKind, annotation: Option<AnnotationsSyntax>) -> TypedTopLevelDecl {
        TypedTopLevelDecl {
            annotations: self.annotations(&annotation),
            package: Package::from(&self.arena.resolve_fully_qualified_name(&self.namespace_id)),
            modifiers: vec![],
            kind: match d {
                DeclKind::Var(v) => TypedDeclKind::Var(self.var_syntax(v)),
                DeclKind::Fun(f) => TypedDeclKind::Fun(self.fun_syntax(f)),
                DeclKind::Struct(s) => match &*s.struct_keyword.token() {
                    "struct" => TypedDeclKind::Struct(self.struct_syntax(s)),
                    "protocol" => TypedDeclKind::Protocol(self.protocol_syntax(s)),
                    kw => panic!("Unknown keyword `{}`", kw),
                },
                DeclKind::ExternC { .. } => todo!(),
                DeclKind::Enum { .. } => TypedDeclKind::Enum,
                DeclKind::Extension(e) => TypedDeclKind::Extension(self.extension_syntax(e)),
                DeclKind::Use(_) => unreachable!(),
                DeclKind::Module(m) => {
                    let (name, file) = m;
                    let file = match file {
                        Some(file) => WizFile { name, syntax: file },
                        None => {
                            let mut s = self.session.local_spell_book_root().to_owned();
                            let fqn = self.arena.resolve_fully_qualified_name(&self.namespace_id);
                            for n in &fqn[1..] {
                                s.push(n);
                            }
                            s.push(&name);
                            s.set_extension("wiz");
                            println!("Module: {}", s.display());
                            parse_from_file_path(&self.session.parse_session, s, Some(&name))
<<<<<<< HEAD
                                .unwrap()
=======
                                .expect(&format!("try to parse {:?}{}, but failed", fqn, name))
>>>>>>> f47958b8
                        }
                    };
                    TypedDeclKind::Module(self.file(file))
                }
            },
        }
    }

    pub fn var_syntax(&mut self, v: VarSyntax) -> TypedVar {
        let expr = self.expr(v.value);
        TypedVar {
            is_mut: v.mutability_keyword.token() == "var",
            name: v.name.token(),
            type_: v.type_annotation.map(|t| self.type_(t.type_)),
            value: expr,
        }
    }

    pub fn arg_def(&mut self, a: ArgDef) -> TypedArgDef {
        match a {
            ArgDef::Value(a) => TypedArgDef {
                label: match a.label {
                    None => a.name.token(),
                    Some(label) => label.token(),
                },
                name: a.name.token(),
                type_: self.type_(a.type_name),
            },
            ArgDef::Self_(s) => match s.reference {
                None => TypedArgDef {
                    label: "_".to_string(),
                    name: "self".to_string(),
                    type_: TypedType::Self_,
                },
                Some(_) => TypedArgDef {
                    label: "_".to_string(),
                    name: "self".to_string(),
                    type_: TypedType::Self_, // TODO: Reference
                },
            },
        }
    }

    pub fn fun_body(&mut self, body: FunBody) -> TypedFunBody {
        match body {
            FunBody::Block(block) => TypedFunBody::Block(self.block(block)),
            FunBody::Expr(expr) => TypedFunBody::Expr(self.expr(expr.expr)),
        }
    }

    pub fn fun_syntax(&mut self, f: FunSyntax) -> TypedFun {
        let FunSyntax {
            fun_keyword: _,
            name,
            type_params,
            arg_defs,
            return_type,
            type_constraints,
            body,
        } = f;
        let args: Vec<TypedArgDef> = arg_defs
            .elements
            .into_iter()
            .map(|a| self.arg_def(a.element))
            .collect();

        let simple_type_constraints = type_params.as_ref().map(|t| {
            t.elements
                .iter()
                .map(|t| t.element.clone())
                .collect::<Vec<_>>()
        });

        let type_constraints = type_constraints.map(|t| {
            t.type_constraints
                .into_iter()
                .map(|t| t.element)
                .collect::<Vec<_>>()
        });

        let type_constraints = match (simple_type_constraints, type_constraints) {
            (Some(mut a), Some(b)) => Some({
                a.extend(b);
                a
            }),
            (Some(a), _) | (_, Some(a)) => Some(a),
            (_, _) => None,
        }
        .map(|type_constraints| {
            let mut group = HashMap::<_, Vec<_>>::new();
            for type_constraint in type_constraints {
                let name = type_constraint.name.token();
                group
                    .entry(name)
                    .or_default()
                    .push(type_constraint.type_constraint);
            }
            group
                .into_iter()
                .map(|(k, v)| TypedTypeConstraint {
                    type_: TypedType::Type(Box::new(TypedType::Value(TypedValueType::Value(
                        TypedNamedValueType {
                            package: TypedPackage::Raw(Package::global()),
                            name: k,
                            type_args: None,
                        },
                    )))),
                    constraints: v
                        .into_iter()
                        .flatten()
                        .map(|s| self.type_(s.constraint))
                        .collect(),
                })
                .collect()
        });

        let body = body.map(|b| self.fun_body(b));

        TypedFun {
            name: name.token(),
            type_params: type_params.map(|v| {
                v.elements
                    .into_iter()
                    .map(|p| TypedTypeParam {
                        name: p.element.name.token(),
                    })
                    .collect()
            }),
            type_constraints,
            arg_defs: args,
            body,
            return_type: return_type
                .map(|t| self.type_(t.type_))
                .unwrap_or_else(TypedType::unit),
        }
    }

    pub fn type_(&mut self, tn: TypeName) -> TypedType {
        match tn {
            TypeName::Simple(stn) => {
                if stn.name.token() == "Self" {
                    TypedType::Self_
                } else {
                    TypedType::Value(TypedValueType::Value(TypedNamedValueType {
                        package: TypedPackage::Raw(Package::new()),
                        name: stn.name.token(),
                        type_args: stn.type_args.map(|v| {
                            v.elements
                                .into_iter()
                                .map(|t| self.type_(t.element))
                                .collect()
                        }),
                    }))
                }
            }
            TypeName::Decorated(d) => {
                let t = self.type_(d.type_);
                match &*d.decoration.token() {
                    "&" => TypedType::reference(t),
                    "*" => TypedType::unsafe_pointer(t),
                    a => panic!("Unexpected token {}", a),
                }
            }
            TypeName::NameSpaced(n) => {
                let UserTypeName {
                    name_space,
                    type_name,
                } = *n;
                TypedType::Value(TypedValueType::Value(TypedNamedValueType {
                    package: TypedPackage::Raw(Package::from(
                        &name_space
                            .iter()
                            .map(|i| i.simple_type.name.token())
                            .collect::<Vec<_>>(),
                    )),
                    name: type_name.name.token(),
                    type_args: type_name.type_args.map(|v| {
                        v.elements
                            .into_iter()
                            .map(|t| self.type_(t.element))
                            .collect()
                    }),
                }))
            }
            TypeName::Parenthesized(p) => self.type_(*p.type_name),
            TypeName::Array(a) => TypedType::Value(TypedValueType::Array(
                Box::new(self.type_(a.type_)),
                a.size.token().parse().unwrap(),
            )),
        }
    }

    fn type_param(&mut self, tp: TypeParam) -> TypedTypeParam {
        TypedTypeParam {
            name: tp.name.token(),
        }
    }

    pub fn struct_syntax(&mut self, s: StructSyntax) -> TypedStruct {
        let mut stored_properties: Vec<TypedStoredProperty> = vec![];
        let mut computed_properties: Vec<TypedComputedProperty> = vec![];
        let mut member_functions: Vec<TypedFun> = vec![];
        for p in s.body.properties {
            match p {
                StructPropertySyntax::StoredProperty(v) => {
                    stored_properties.push(self.stored_property_syntax(v));
                }
                StructPropertySyntax::ComputedProperty => {}
                StructPropertySyntax::Method(method) => {
                    member_functions.push(self.member_function(method))
                }
                StructPropertySyntax::Deinit(deinit) => {
                    todo!("deinit {:?}", deinit)
                }
            };
        }

        // add size_of struct
        member_functions.push(TypedFun::size(TypedType::Self_));

        TypedStruct {
            name: s.name.token(),
            type_params: s.type_params.map(|v| {
                v.elements
                    .into_iter()
                    .map(|tp| self.type_param(tp.element))
                    .collect()
            }),
            stored_properties,
            computed_properties,
            member_functions,
        }
    }

    pub fn stored_property_syntax(&mut self, p: StoredPropertySyntax) -> TypedStoredProperty {
        TypedStoredProperty {
            name: p.name.token(),
            type_: self.type_(p.type_.type_),
        }
    }

    pub fn member_function(&mut self, member_function: FunSyntax) -> TypedFun {
        let FunSyntax {
            fun_keyword: _,
            name,
            type_params,
            arg_defs,
            return_type,
            type_constraints,
            body,
        } = member_function;

        let rt = return_type
            .map(|r| self.type_(r.type_))
            .unwrap_or_else(TypedType::unit);
        let fb = body.map(|b| self.fun_body(b));
        TypedFun {
            name: name.token(),
            arg_defs: arg_defs
                .elements
                .into_iter()
                .map(|a| self.arg_def(a.element))
                .collect(),
            type_params: type_params.map(|tps| {
                tps.elements
                    .into_iter()
                    .map(|p| self.type_param(p.element))
                    .collect()
            }),
            body: fb,
            return_type: rt,
            type_constraints: None, // TODO:
        }
    }

    pub fn use_syntax(&mut self, u: UseSyntax, annotations: Option<AnnotationsSyntax>) -> TypedUse {
        let mut names: Vec<_> = u
            .package_name
            .map(|pn| pn.names.into_iter().map(|i| i.name.token()).collect())
            .unwrap_or_default();
        names.push(u.used_name.token());
        TypedUse {
            annotations: self.annotations(&annotations),
            package: Package { names },
            alias: u.alias.map(|a| a.name.token()),
        }
    }

    fn extension_syntax(&mut self, e: ExtensionSyntax) -> TypedExtension {
        let mut computed_properties = vec![];
        let mut member_functions = vec![];
        for prop in e.body.properties {
            match prop {
                StructPropertySyntax::StoredProperty(_) => {
                    panic!("Stored property not allowed here.")
                }
                StructPropertySyntax::ComputedProperty => todo!(),
                StructPropertySyntax::Deinit(_) => panic!("Deinit is not allowed here."),
                StructPropertySyntax::Method(m) => member_functions.push(self.member_function(m)),
            }
        }
        TypedExtension {
            name: self.type_(e.name),
            protocol: e.protocol_extension.map(|tps| self.type_(tps.protocol)),
            computed_properties,
            member_functions,
        }
    }

    fn protocol_syntax(&mut self, p: StructSyntax) -> TypedProtocol {
        let mut computed_properties: Vec<TypedComputedProperty> = vec![];
        let mut member_functions: Vec<TypedFun> = vec![];
        for p in p.body.properties {
            match p {
                StructPropertySyntax::StoredProperty(v) => {
                    panic!("protocol is not allowed stored property {:?}", v)
                }
                StructPropertySyntax::ComputedProperty => {}
                StructPropertySyntax::Method(method) => {
                    member_functions.push(self.member_function(method))
                }
                StructPropertySyntax::Deinit(deinit) => {
                    panic!("protocol is not allowed deinit {:?}", deinit)
                }
            };
        }
        TypedProtocol {
            name: p.name.token(),
            type_params: p.type_params.map(|v| {
                v.elements
                    .into_iter()
                    .map(|tp| self.type_param(tp.element))
                    .collect()
            }),
            computed_properties,
            member_functions,
        }
    }

    pub fn expr(&mut self, e: Expr) -> TypedExpr {
        match e {
            Expr::Name(n) => TypedExpr::new(TypedExprKind::Name(self.name_syntax(n)), None),
            Expr::Literal(literal) => {
                TypedExpr::new(TypedExprKind::Literal(self.literal_syntax(literal)), None)
            }
            Expr::BinOp(b) => {
                TypedExpr::new(TypedExprKind::BinOp(self.binary_operation_syntax(b)), None)
            }
            Expr::UnaryOp(u) => {
                TypedExpr::new(TypedExprKind::UnaryOp(self.unary_operation_syntax(u)), None)
            }
            Expr::Subscript(s) => {
                TypedExpr::new(TypedExprKind::Subscript(self.subscript_syntax(s)), None)
            }
            Expr::Member(m) => TypedExpr::new(TypedExprKind::Member(self.member_syntax(m)), None),
            Expr::Array(a) => TypedExpr::new(TypedExprKind::Array(self.array_syntax(a)), None),
            Expr::Tuple { .. } => TypedExpr::new(TypedExprKind::Tuple, None),
            Expr::Dict { .. } => TypedExpr::new(TypedExprKind::Dict, None),
            Expr::StringBuilder { .. } => TypedExpr::new(TypedExprKind::StringBuilder, None),
            Expr::Call(c) => TypedExpr::new(TypedExprKind::Call(self.call_syntax(c)), None),
            Expr::If(i) => TypedExpr::new(TypedExprKind::If(self.if_syntax(i)), None),
            Expr::When { .. } => TypedExpr::new(TypedExprKind::When, None),
            Expr::Lambda(l) => TypedExpr::new(TypedExprKind::Lambda(self.lambda_syntax(l)), None),
            Expr::Return(r) => TypedExpr::new(TypedExprKind::Return(self.return_syntax(r)), None),
            Expr::TypeCast(t) => TypedExpr::new(TypedExprKind::TypeCast(self.type_cast(t)), None),
            Expr::Parenthesized(p) => self.expr(*p.expr),
        }
    }

    pub fn literal_syntax(&mut self, literal: LiteralSyntax) -> TypedLiteralKind {
        match literal {
            LiteralSyntax::Integer(value) => TypedLiteralKind::Integer(value.token()),
            LiteralSyntax::FloatingPoint(value) => TypedLiteralKind::FloatingPoint(value.token()),
            LiteralSyntax::String {
                open_quote: _,
                value,
                close_quote: _,
            } => TypedLiteralKind::String(value),
            LiteralSyntax::Boolean(syntax) => TypedLiteralKind::Boolean(syntax.token()),
            LiteralSyntax::Null => TypedLiteralKind::NullLiteral,
        }
    }

    pub fn name_syntax(&mut self, n: NameExprSyntax) -> TypedName {
        let NameExprSyntax {
            name_space,
            name,
            type_arguments,
        } = n;
        TypedName {
            package: match name_space {
                None => TypedPackage::Raw(Package::new()),
                Some(name_space) => TypedPackage::Raw(Package::from(
                    &name_space
                        .elements
                        .iter()
                        .map(|e| e.name.token())
                        .collect::<Vec<_>>(),
                )),
            },
            name: name.token(),
            type_arguments: type_arguments.map(|t| {
                t.elements
                    .into_iter()
                    .map(|e| self.type_(e.element))
                    .collect()
            }),
        }
    }

    pub fn binary_operation_syntax(&mut self, b: BinaryOperationSyntax) -> TypedBinOp {
        let BinaryOperationSyntax {
            left,
            operator: kind,
            right,
        } = b;
        let left = Box::new(self.expr(*left));
        let right = Box::new(self.expr(*right));
        TypedBinOp {
            left,
            operator: match &*kind.token() {
                "+" => TypedBinaryOperator::Add,
                "-" => TypedBinaryOperator::Sub,
                "*" => TypedBinaryOperator::Mul,
                "/" => TypedBinaryOperator::Div,
                "%" => TypedBinaryOperator::Mod,
                "==" => TypedBinaryOperator::Equal,
                ">=" => TypedBinaryOperator::GrateThanEqual,
                ">" => TypedBinaryOperator::GrateThan,
                "<=" => TypedBinaryOperator::LessThanEqual,
                "<" => TypedBinaryOperator::LessThan,
                "!=" => TypedBinaryOperator::NotEqual,
                _ => TypedBinaryOperator::InfixFunctionCall(kind.token()),
            },
            right,
        }
    }

    pub fn unary_operation_syntax(&mut self, u: UnaryOperationSyntax) -> TypedUnaryOp {
        match u {
            UnaryOperationSyntax::Prefix(p) => {
                TypedUnaryOp::Prefix(self.prefix_unary_operation_syntax(p))
            }
            UnaryOperationSyntax::Postfix(p) => {
                TypedUnaryOp::Postfix(self.postfix_unary_operation_syntax(p))
            }
        }
    }

    pub fn prefix_unary_operation_syntax(
        &mut self,
        p: PrefixUnaryOperationSyntax,
    ) -> TypedPrefixUnaryOp {
        let PrefixUnaryOperationSyntax { operator, target } = p;
        let target = self.expr(*target);
        TypedPrefixUnaryOp {
            target: Box::new(target),
            operator: match &*operator.token() {
                "+" => TypedPrefixUnaryOperator::Positive,
                "-" => TypedPrefixUnaryOperator::Negative,
                "*" => TypedPrefixUnaryOperator::Dereference,
                "&" => TypedPrefixUnaryOperator::Reference,
                "!" => TypedPrefixUnaryOperator::Not,
                _ => panic!(),
            },
        }
    }

    pub fn postfix_unary_operation_syntax(
        &mut self,
        p: PostfixUnaryOperationSyntax,
    ) -> TypedPostfixUnaryOp {
        let PostfixUnaryOperationSyntax { target, operator } = p;
        let target = self.expr(*target);
        TypedPostfixUnaryOp {
            target: Box::new(target),
            operator: match &*operator.token() {
                "!!" => TypedPostfixUnaryOperator::Unwrap,
                _ => panic!(),
            },
        }
    }

    pub fn array_syntax(&mut self, a: ArraySyntax) -> TypedArray {
        TypedArray {
            elements: a
                .elements
                .into_iter()
                .map(|e| self.expr(e.element))
                .collect(),
        }
    }

    pub fn subscript_syntax(&mut self, s: SubscriptSyntax) -> TypedSubscript {
        let target = Box::new(self.expr(*s.target));
        let indexes: Vec<_> = s
            .idx_or_keys
            .elements
            .into_iter()
            .map(|i| self.expr(i.element))
            .collect();
        TypedSubscript { target, indexes }
    }

    pub fn member_syntax(&mut self, m: MemberSyntax) -> TypedInstanceMember {
        let MemberSyntax {
            target,
            name,
            navigation_operator,
        } = m;
        let target = self.expr(*target);
        TypedInstanceMember {
            target: Box::new(target),
            name: name.token(),
            is_safe: navigation_operator.token().ends_with('?'),
        }
    }

    pub fn call_syntax(&mut self, c: CallExprSyntax) -> TypedCall {
        let CallExprSyntax {
            target,
            args,
            tailing_lambda,
        } = c;
        let mut args: Vec<TypedCallArg> = args
            .unwrap_or_default()
            .elements
            .into_iter()
            .map(|a| TypedCallArg {
                label: a.element.label.map(|l| l.label.token()),
                arg: Box::new(self.expr(*a.element.arg)),
                is_vararg: a.element.asterisk.is_some(),
            })
            .collect();
        if let Some(lambda) = tailing_lambda {
            args.insert(
                args.len(),
                TypedCallArg {
                    label: None,
                    arg: Box::new(TypedExpr::new(
                        TypedExprKind::Lambda(self.lambda_syntax(lambda)),
                        None,
                    )),
                    is_vararg: false,
                },
            )
        }
        TypedCall {
            target: Box::new(self.expr(*target)),
            args,
        }
    }

    pub fn if_syntax(&mut self, i: IfExprSyntax) -> TypedIf {
        let IfExprSyntax {
            if_keyword: _,
            condition,
            body,
            else_body,
        } = i;
        let block = self.block(body);
        TypedIf {
            condition: Box::new(self.expr(*condition)),
            body: block,
            else_body: else_body.map(|b| self.block(b.body)),
        }
    }

    pub fn lambda_syntax(&mut self, l: LambdaSyntax) -> TypedLambda {
        todo!("{:?}", l);
        let LambdaSyntax {
            open: _,
            stmts: _,
            close: _,
        } = l;
        TypedLambda {
            args: vec![],
            body: TypedBlock { body: vec![] },
        }
    }

    pub fn return_syntax(&mut self, r: ReturnSyntax) -> TypedReturn {
        let value = r.value.map(|v| Box::new(self.expr(*v)));
        TypedReturn { value }
    }

    pub fn type_cast(&mut self, t: TypeCastSyntax) -> TypedTypeCast {
        TypedTypeCast {
            target: Box::new(self.expr(*t.target)),
            is_safe: t.operator.token().ends_with('?'),
            type_: self.type_(t.type_),
        }
    }

    pub fn block(&mut self, block: BlockSyntax) -> TypedBlock {
        TypedBlock {
            body: block.body.into_iter().map(|s| self.stmt(s)).collect(),
        }
    }
}<|MERGE_RESOLUTION|>--- conflicted
+++ resolved
@@ -248,11 +248,7 @@
                             s.set_extension("wiz");
                             println!("Module: {}", s.display());
                             parse_from_file_path(&self.session.parse_session, s, Some(&name))
-<<<<<<< HEAD
-                                .unwrap()
-=======
                                 .expect(&format!("try to parse {:?}{}, but failed", fqn, name))
->>>>>>> f47958b8
                         }
                     };
                     TypedDeclKind::Module(self.file(file))
