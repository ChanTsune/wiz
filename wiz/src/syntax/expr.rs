--- conflicted
+++ resolved
@@ -78,24 +78,20 @@
     pub(crate) idx_or_keys: Vec<Expr>,
 }
 
-<<<<<<< HEAD
 #[derive(Debug, Eq, PartialEq, Clone)]
-=======
-#[derive(fmt::Debug, Eq, PartialEq, Clone)]
 pub struct ArraySyntax {
     pub(crate) open: TokenSyntax,
     pub(crate) values: Vec<ArrayElementSyntax>,
     pub(crate) close: TokenSyntax,
 }
 
-#[derive(fmt::Debug, Eq, PartialEq, Clone)]
+#[derive(Debug, Eq, PartialEq, Clone)]
 pub struct ArrayElementSyntax {
     pub(crate) element: Expr,
     pub(crate) trailing_comma: TokenSyntax,
 }
 
-#[derive(fmt::Debug, Eq, PartialEq, Clone)]
->>>>>>> 0db91af2
+#[derive(Debug, Eq, PartialEq, Clone)]
 pub enum PostfixSuffix {
     Operator {
         kind: String,
