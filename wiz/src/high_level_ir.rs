use crate::high_level_ir::typed_annotation::TypedAnnotations;
use crate::high_level_ir::typed_decl::{
    TypedArgDef, TypedComputedProperty, TypedDecl, TypedFun, TypedFunBody, TypedInitializer,
    TypedMemberFunction, TypedStoredProperty, TypedStruct, TypedUse, TypedValueArgDef, TypedVar,
};
use crate::high_level_ir::typed_expr::{
    TypedArray, TypedBinOp, TypedCall, TypedCallArg, TypedExpr, TypedIf, TypedInstanceMember,
    TypedLambda, TypedLiteral, TypedName, TypedReturn, TypedSubscript, TypedTypeCast, TypedUnaryOp,
};
use crate::high_level_ir::typed_file::{TypedFile, TypedSourceSet};
use crate::high_level_ir::typed_stmt::{
    TypedAssignment, TypedAssignmentAndOperation, TypedAssignmentStmt, TypedBlock, TypedForStmt,
    TypedLoopStmt, TypedStmt, TypedWhileLoopStmt,
};
use crate::high_level_ir::typed_type::{Package, TypedType, TypedTypeParam, TypedValueType};
use crate::syntax::annotation::AnnotationsSyntax;
use crate::syntax::block::Block;
use crate::syntax::decl::{
    Decl, FunSyntax, InitializerSyntax, MethodSyntax, StoredPropertySyntax, StructPropertySyntax,
    StructSyntax, VarSyntax,
};
<<<<<<< HEAD
use crate::syntax::expr::{ArraySyntax, CallExprSyntax, Expr, IfExprSyntax, NameExprSyntax, ReturnSyntax, SubscriptSyntax, TypeCastSyntax, BinaryOperationSyntax};
=======
use crate::syntax::expr::{
    ArraySyntax, BinaryOperationSyntax, CallExprSyntax, Expr, IfExprSyntax, LambdaSyntax,
    NameExprSyntax, ReturnSyntax, SubscriptSyntax, TypeCastSyntax,
};
>>>>>>> 987d1402
use crate::syntax::file::{FileSyntax, SourceSet, WizFile};
use crate::syntax::fun::arg_def::ArgDef;
use crate::syntax::fun::body_def::FunBody;
use crate::syntax::literal::LiteralSyntax;
use crate::syntax::stmt::{AssignmentStmt, LoopStmt, Stmt};
use crate::syntax::type_name::{TypeName, TypeParam};
use crate::utils::path_string_to_page_name;
use std::option::Option::Some;

pub mod type_resolver;
pub mod typed_annotation;
pub mod typed_decl;
pub mod typed_expr;
pub mod typed_file;
pub mod typed_stmt;
pub mod typed_type;

pub struct Ast2HLIR;

impl Ast2HLIR {
    pub fn new() -> Self {
        Self {}
    }

    pub fn source_set(&mut self, s: SourceSet) -> TypedSourceSet {
        match s {
            SourceSet::File(f) => TypedSourceSet::File(self.file(f)),
            SourceSet::Dir { name, items } => TypedSourceSet::Dir {
                name,
                items: items.into_iter().map(|i| self.source_set(i)).collect(),
            },
        }
    }

    pub fn file(&mut self, f: WizFile) -> TypedFile {
        TypedFile {
            name: path_string_to_page_name(f.name),
            body: self.file_syntax(f.syntax),
        }
    }

    pub fn file_syntax(&mut self, f: FileSyntax) -> Vec<TypedDecl> {
        f.body.into_iter().map(|d| self.decl(d)).collect()
    }

    pub(crate) fn annotations(&self, a: Option<AnnotationsSyntax>) -> TypedAnnotations {
        match a {
            None => TypedAnnotations::new(),
            Some(a) => TypedAnnotations::from(
                a.annotations
                    .into_iter()
                    .map(|a| a.name.token)
                    .collect::<Vec<String>>(),
            ),
        }
    }

    pub fn stmt(&self, s: Stmt) -> TypedStmt {
        match s {
            Stmt::Decl(decl) => TypedStmt::Decl(self.decl(decl)),
            Stmt::Expr(expr) => TypedStmt::Expr(self.expr(expr)),
            Stmt::Assignment(a) => TypedStmt::Assignment(self.assignment(a)),
            Stmt::Loop(l) => TypedStmt::Loop(self.loop_stmt(l)),
        }
    }

    pub fn assignment(&self, a: AssignmentStmt) -> TypedAssignmentStmt {
        match a {
            AssignmentStmt::Assignment(a) => TypedAssignmentStmt::Assignment(TypedAssignment {
                target: self.expr(a.target),
                value: self.expr(a.value),
            }),
            AssignmentStmt::AssignmentAndOperator(a) => {
                TypedAssignmentStmt::AssignmentAndOperation(TypedAssignmentAndOperation {
                    target: self.expr(a.target),
                    operator: a.operator,
                    value: self.expr(a.value),
                })
            }
        }
    }

    pub fn loop_stmt(&self, l: LoopStmt) -> TypedLoopStmt {
        match l {
            LoopStmt::While { condition, block } => TypedLoopStmt::While(TypedWhileLoopStmt {
                condition: self.expr(condition),
                block: self.block(block),
            }),
            LoopStmt::For {
                values,
                iterator,
                block,
            } => TypedLoopStmt::For(TypedForStmt {
                values,
                iterator: self.expr(iterator),
                block: self.block(block),
            }),
        }
    }

    pub fn decl(&self, d: Decl) -> TypedDecl {
        match d {
            Decl::Var(v) => TypedDecl::Var(self.var_syntax(v)),
            Decl::Fun(f) => TypedDecl::Fun(self.fun_syntax(f)),
            Decl::Struct(s) => {
                let struct_ = self.struct_syntax(s);
                let struct_ = self.default_init_if_needed(struct_);
                TypedDecl::Struct(struct_)
            }
            Decl::ExternC { .. } => TypedDecl::Class,
            Decl::Enum { .. } => TypedDecl::Enum,
            Decl::Protocol { .. } => TypedDecl::Protocol,
            Decl::Extension { .. } => TypedDecl::Extension,
            Decl::Use(u) => TypedDecl::Use(TypedUse {
                annotations: self.annotations(u.annotations),
                package: Package {
                    names: u.package_name.names,
                },
                alias: u.alias,
            }),
        }
    }

    pub fn var_syntax(&self, v: VarSyntax) -> TypedVar {
        let expr = self.expr(v.value);
        TypedVar {
            annotations: self.annotations(v.annotations),
            package: None,
            is_mut: v.is_mut,
            name: v.name,
            type_: None,
            value: expr,
        }
    }

    pub fn arg_def(&self, a: ArgDef) -> TypedArgDef {
        match a {
            ArgDef::Value(a) => TypedArgDef::Value(TypedValueArgDef {
                label: a.label,
                name: a.name,
                type_: self.type_(a.type_name),
            }),
            ArgDef::Self_(s) => match s.reference {
                None => TypedArgDef::Self_(None),
                Some(_) => TypedArgDef::RefSelf(None),
            },
        }
    }

    pub fn fun_body(&self, body: FunBody) -> TypedFunBody {
        match body {
            FunBody::Block { block } => TypedFunBody::Block(self.block(block)),
            FunBody::Expr { expr } => TypedFunBody::Expr(self.expr(expr)),
        }
    }

    pub fn fun_syntax(&self, f: FunSyntax) -> TypedFun {
        let args: Vec<TypedArgDef> = f.arg_defs.into_iter().map(|a| self.arg_def(a)).collect();
        let body = match f.body {
            None => None,
            Some(b) => Some(self.fun_body(b)),
        };

        TypedFun {
            annotations: self.annotations(f.annotations),
            package: None,
            modifiers: f.modifiers,
            name: f.name,
            type_params: f.type_params.map(|v| {
                v.into_iter()
                    .map(|p| TypedTypeParam {
                        name: p.name,
                        type_constraint: match p.type_constraints {
                            None => {
                                vec![]
                            }
                            Some(tn) => {
                                vec![self.type_(tn)]
                            }
                        },
                    })
                    .collect()
            }),
            arg_defs: args,
            body: body,
            return_type: match f.return_type {
                Some(type_name) => Some(self.type_(type_name)),
                None => None,
            },
        }
    }

    pub fn type_(&self, tn: TypeName) -> TypedType {
        match tn {
            TypeName::Simple(stn) => TypedType::Value(TypedValueType {
                package: Some(Package::global()),
                name: stn.name,
                type_args: stn
                    .type_args
                    .map(|v| v.into_iter().map(|t| self.type_(t)).collect()),
            }),
            TypeName::Decorated(d) => {
                if d.decoration == "&" {
                    let t = self.type_(d.type_);
                    match t {
                        TypedType::Value(v) => TypedType::Reference(v),
                        TypedType::Function(_) => {
                            todo!()
                        }
                        TypedType::Type(_) => {
                            todo!()
                        }
                        TypedType::Reference(_) => {
                            panic!("Reference can not reference.")
                        }
                    }
                } else {
                    todo!()
                }
            }
        }
    }

    fn type_param(&self, tp: TypeParam) -> TypedTypeParam {
        TypedTypeParam {
            name: tp.name,
            type_constraint: tp.type_constraints.map_or(vec![], |v| vec![self.type_(v)]),
        }
    }

    pub fn struct_syntax(&self, s: StructSyntax) -> TypedStruct {
        let mut stored_properties: Vec<TypedStoredProperty> = vec![];
        let mut computed_properties: Vec<TypedComputedProperty> = vec![];
        let mut initializers: Vec<TypedInitializer> = vec![];
        let mut member_functions: Vec<TypedMemberFunction> = vec![];
        for p in s.properties {
            match p {
                StructPropertySyntax::StoredProperty(v) => {
                    stored_properties.push(self.stored_property_syntax(v));
                }
                StructPropertySyntax::ComputedProperty => {}
                StructPropertySyntax::Init(init) => {
                    initializers.push(self.initializer_syntax(init))
                }
                StructPropertySyntax::Method(method) => {
                    member_functions.push(self.member_function(method))
                }
            };
        }
        TypedStruct {
            annotations: self.annotations(s.annotations),
            package: None,
            name: s.name,
            type_params: s
                .type_params
                .map(|v| v.into_iter().map(|tp| self.type_param(tp)).collect()),
            init: initializers,
            stored_properties,
            computed_properties,
            member_functions,
            static_function: vec![],
        }
    }

    fn default_init_if_needed(&self, mut s: TypedStruct) -> TypedStruct {
        let args: Vec<TypedArgDef> = s
            .stored_properties
            .iter()
            .map(|p| {
                TypedArgDef::Value(TypedValueArgDef {
                    label: p.name.clone(),
                    name: p.name.clone(),
                    type_: p.type_.clone(),
                })
            })
            .collect();
        if s.init.is_empty() {
            let struct_type = TypedValueType {
                package: Some(Package::global()),
                name: s.name.clone(),
                type_args: None,
            };
            s.init.push(TypedInitializer {
                args,
                body: TypedFunBody::Block(TypedBlock {
                    body: s
                        .stored_properties
                        .iter()
                        .map(|p| {
                            TypedStmt::Assignment(TypedAssignmentStmt::Assignment(
                                TypedAssignment {
                                    target: TypedExpr::Member(TypedInstanceMember {
                                        target: Box::new(TypedExpr::Name(TypedName {
                                            package: None,
                                            name: "self".to_string(),
                                            type_: Some(TypedType::Value(struct_type.clone())),
                                        })),
                                        name: p.name.clone(),
                                        is_safe: false,
                                        type_: Some(p.type_.clone()),
                                    }),
                                    value: TypedExpr::Name(TypedName {
                                        package: None,
                                        name: p.name.clone(),
                                        type_: Some(p.type_.clone()),
                                    }),
                                },
                            ))
                        })
                        .collect(),
                }),
            })
        }
        s
    }

    pub fn stored_property_syntax(&self, p: StoredPropertySyntax) -> TypedStoredProperty {
        TypedStoredProperty {
            name: p.name,
            type_: self.type_(p.type_),
        }
    }

    pub fn initializer_syntax(&self, init: InitializerSyntax) -> TypedInitializer {
        TypedInitializer {
            args: init.args.into_iter().map(|a| self.arg_def(a)).collect(),
            body: self.fun_body(init.body),
        }
    }

    pub fn member_function(&self, member_function: MethodSyntax) -> TypedMemberFunction {
        let MethodSyntax {
            name,
            args,
            type_params,
            body,
            return_type,
        } = member_function;

        let rt = return_type.map(|r| self.type_(r));
        let fb = body.map(|b| self.fun_body(b));
        TypedMemberFunction {
            name: name,
            args: args.into_iter().map(|a| self.arg_def(a)).collect(),
            type_params: type_params
                .map(|tps| tps.into_iter().map(|p| self.type_param(p)).collect()),
            body: fb,
            return_type: rt,
        }
    }

    pub fn expr(&self, e: Expr) -> TypedExpr {
        match e {
            Expr::Name(n) => TypedExpr::Name(self.name_syntax(n)),
            Expr::Literal(literal) => TypedExpr::Literal(self.literal_syntax(literal)),
<<<<<<< HEAD
            Expr::BinOp(BinaryOperationSyntax { left, kind, right }) => {
                let left = Box::new(self.expr(*left));
                let right = Box::new(self.expr(*right));
                TypedExpr::BinOp(TypedBinOp {
                    left: left,
                    kind: kind.token,
                    right: right,
                    type_: None,
                })
            }
=======
            Expr::BinOp(b) => TypedExpr::BinOp(self.binary_operation_syntax(b)),
>>>>>>> 987d1402
            Expr::UnaryOp {
                target,
                prefix,
                kind,
            } => {
                let target = self.expr(*target);
                TypedExpr::UnaryOp(TypedUnaryOp {
                    target: Box::new(target),
                    prefix: prefix,
                    kind: kind,
                    type_: None,
                })
            }
            Expr::Subscript(s) => TypedExpr::Subscript(self.subscript_syntax(s)),
            Expr::Member {
                target,
                name,
                navigation_operator,
            } => {
                let target = self.expr(*target);
                TypedExpr::Member(TypedInstanceMember {
                    target: Box::new(target),
                    name,
                    is_safe: navigation_operator.ends_with("?"),
                    type_: None,
                })
            }
            Expr::Array(a) => TypedExpr::Array(self.array_syntax(a)),
            Expr::Tuple { .. } => TypedExpr::Tuple,
            Expr::Dict { .. } => TypedExpr::Dict,
            Expr::StringBuilder { .. } => TypedExpr::StringBuilder,
            Expr::Call(c) => TypedExpr::Call(self.call_syntax(c)),
            Expr::If(i) => TypedExpr::If(self.if_syntax(i)),
            Expr::When { .. } => TypedExpr::When,
            Expr::Lambda(l) => TypedExpr::Lambda(self.lambda_syntax(l)),
            Expr::Return(r) => TypedExpr::Return(self.return_syntax(r)),
            Expr::TypeCast(t) => TypedExpr::TypeCast(self.type_cast(t)),
        }
    }

    pub fn literal_syntax(&self, literal: LiteralSyntax) -> TypedLiteral {
        match literal {
            LiteralSyntax::Integer(value) => TypedLiteral::Integer {
                value: value.token,
                type_: Some(TypedType::int64()),
            },
            LiteralSyntax::FloatingPoint(value) => TypedLiteral::FloatingPoint {
                value: value.token,
                type_: Some(TypedType::double()),
            },
            LiteralSyntax::String {
                open_quote: _,
                value,
                close_quote: _,
            } => TypedLiteral::String {
                value,
                type_: Some(TypedType::string()),
            },
            LiteralSyntax::Boolean(syntax) => TypedLiteral::Boolean {
                value: syntax.token,
                type_: Some(TypedType::bool()),
            },
            LiteralSyntax::Null => TypedLiteral::NullLiteral { type_: None },
        }
    }

    pub fn name_syntax(&self, n: NameExprSyntax) -> TypedName {
        let NameExprSyntax { name_space, name } = n;
        TypedName {
            package: if name_space.is_empty() {
                None
            } else {
                Some(Package::new(name_space))
            },
            name,
            type_: None,
        }
    }

    pub fn binary_operation_syntax(&self, b: BinaryOperationSyntax) -> TypedBinOp {
        let BinaryOperationSyntax { left, kind, right } = b;
        let left = Box::new(self.expr(*left));
        let right = Box::new(self.expr(*right));
        TypedBinOp {
            left,
            kind: kind.token,
            right,
            type_: None,
        }
    }

    pub fn array_syntax(&self, a: ArraySyntax) -> TypedArray {
        TypedArray {
            elements: a.values.into_iter().map(|e| self.expr(e.element)).collect(),
            type_: None,
        }
    }

    pub fn subscript_syntax(&self, s: SubscriptSyntax) -> TypedSubscript {
        let target = Box::new(self.expr(*s.target));
        let indexes: Vec<TypedExpr> = s.idx_or_keys.into_iter().map(|i| self.expr(i)).collect();
        TypedSubscript {
            target,
            indexes,
            type_: None,
        }
    }

    pub fn call_syntax(&self, c: CallExprSyntax) -> TypedCall {
        let CallExprSyntax {
            target,
            args,
            tailing_lambda,
        } = c;
        let mut args: Vec<TypedCallArg> = args
            .into_iter()
            .map(|a| TypedCallArg {
                label: a.label,
                arg: Box::new(self.expr(*a.arg)),
                is_vararg: a.is_vararg,
            })
            .collect();
        if let Some(lambda) = tailing_lambda {
            args.insert(
                args.len(),
                TypedCallArg {
                    label: None,
                    arg: Box::new(TypedExpr::Lambda(self.lambda_syntax(lambda))),
                    is_vararg: false,
                },
            )
        }
        TypedCall {
            target: Box::new(self.expr(*target)),
            args: args,
            type_: None,
        }
    }

    pub fn if_syntax(&self, i: IfExprSyntax) -> TypedIf {
        let IfExprSyntax {
            condition,
            body,
            else_body,
        } = i;
        let block = self.block(body);
        let type_ = if else_body == None {
            TypedType::noting()
        } else {
            block.type_().unwrap_or(TypedType::noting())
        };
        TypedIf {
            condition: Box::new(self.expr(*condition)),
            body: block,
            else_body: else_body.map(|b| self.block(b)),
            type_: Some(type_),
        }
    }

    pub fn lambda_syntax(&self, l: LambdaSyntax) -> TypedLambda {
        let LambdaSyntax { stmts: _ } = l;
        todo!();
        TypedLambda {
            args: vec![],
            body: TypedBlock { body: vec![] },
        }
    }

    pub fn return_syntax(&self, r: ReturnSyntax) -> TypedReturn {
        let value = r.value.map(|v| Box::new(self.expr(*v)));
        TypedReturn { value }
    }

    pub fn type_cast(&self, t: TypeCastSyntax) -> TypedTypeCast {
        TypedTypeCast {
            target: Box::new(self.expr(*t.target)),
            is_safe: t.operator.ends_with("?"),
            type_: Some(self.type_(t.type_)),
        }
    }

    pub fn block(&self, block: Block) -> TypedBlock {
        TypedBlock {
            body: block.body.into_iter().map(|s| self.stmt(s)).collect(),
        }
    }
}<|MERGE_RESOLUTION|>--- conflicted
+++ resolved
@@ -19,14 +19,10 @@
     Decl, FunSyntax, InitializerSyntax, MethodSyntax, StoredPropertySyntax, StructPropertySyntax,
     StructSyntax, VarSyntax,
 };
-<<<<<<< HEAD
-use crate::syntax::expr::{ArraySyntax, CallExprSyntax, Expr, IfExprSyntax, NameExprSyntax, ReturnSyntax, SubscriptSyntax, TypeCastSyntax, BinaryOperationSyntax};
-=======
 use crate::syntax::expr::{
     ArraySyntax, BinaryOperationSyntax, CallExprSyntax, Expr, IfExprSyntax, LambdaSyntax,
     NameExprSyntax, ReturnSyntax, SubscriptSyntax, TypeCastSyntax,
 };
->>>>>>> 987d1402
 use crate::syntax::file::{FileSyntax, SourceSet, WizFile};
 use crate::syntax::fun::arg_def::ArgDef;
 use crate::syntax::fun::body_def::FunBody;
@@ -382,20 +378,7 @@
         match e {
             Expr::Name(n) => TypedExpr::Name(self.name_syntax(n)),
             Expr::Literal(literal) => TypedExpr::Literal(self.literal_syntax(literal)),
-<<<<<<< HEAD
-            Expr::BinOp(BinaryOperationSyntax { left, kind, right }) => {
-                let left = Box::new(self.expr(*left));
-                let right = Box::new(self.expr(*right));
-                TypedExpr::BinOp(TypedBinOp {
-                    left: left,
-                    kind: kind.token,
-                    right: right,
-                    type_: None,
-                })
-            }
-=======
             Expr::BinOp(b) => TypedExpr::BinOp(self.binary_operation_syntax(b)),
->>>>>>> 987d1402
             Expr::UnaryOp {
                 target,
                 prefix,
