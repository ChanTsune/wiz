--- conflicted
+++ resolved
@@ -174,13 +174,8 @@
         let expr = self.expr(v.value);
         TypedVar {
             annotations: self.annotations(v.annotations),
-<<<<<<< HEAD
             package: TypedPackage::Raw(Package::new()),
-            is_mut: v.is_mut,
-=======
-            package: None,
             is_mut: v.mutability_keyword.token == "var",
->>>>>>> 5af48f23
             name: v.name,
             type_: None,
             value: expr,
