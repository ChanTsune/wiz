--- conflicted
+++ resolved
@@ -69,31 +69,13 @@
 
     pub fn decl(&self, d: TypedDecl) -> MLDecl {
         match d {
-<<<<<<< HEAD
             TypedDecl::Var(v) => {
                 MLDecl::Var(self.var(v))
 
             }
             TypedDecl::Fun(f) => {
                 MLDecl::Fun(self.fun(f))
-=======
-            TypedDecl::Var(v) => MLDecl::Var(self.var(v)),
-            TypedDecl::Fun(TypedFun {
-                modifiers,
-                name,
-                arg_defs,
-                body,
-                return_type,
-            }) => {
-                let args = arg_defs.into_iter().map(|a| self.arg_def(a)).collect();
-                MLDecl::Fun {
-                    modifiers,
-                    name,
-                    arg_defs: args,
-                    return_type: self.type_(return_type),
-                    body: body.map(|b| self.fun_body(b)),
-                }
->>>>>>> 458d6c61
+
             }
             TypedDecl::Struct(s) => MLDecl::Struct(self.struct_(s)),
             TypedDecl::Class => exit(-1),
