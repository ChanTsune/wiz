--- conflicted
+++ resolved
@@ -219,7 +219,6 @@
                 .into_iter()
                 .map(|a| {
                     let a = match a {
-<<<<<<< HEAD
                         TypedArgDef::Value(a) => {
                             TypedArgDef::Value(TypedValueArgDef {
                                 label: a.label,
@@ -227,17 +226,7 @@
                                 type_: self.context.full_type_name(a.type_)?
                             })
                         }
-                        TypedArgDef::Self_(s) => {
-                            TypedArgDef::Self_(s)
-                        }
-=======
-                        TypedArgDef::Value(a) => TypedArgDef::Value(TypedValueArgDef {
-                            label: a.label,
-                            name: a.name,
-                            type_: self.context.full_type_name(a.type_).ok()?,
-                        }),
                         TypedArgDef::Self_(s) => TypedArgDef::Self_(s),
->>>>>>> 684f8069
                     };
                     let ns = self.context.get_current_namespace_mut()?;
                     ns.values.insert(a.name(), a.type_().ok_or(ResolverError::from("Can not resolve 'self type'"))?);
