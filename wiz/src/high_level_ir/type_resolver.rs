--- conflicted
+++ resolved
@@ -12,13 +12,8 @@
     TypedStruct, TypedValueArgDef, TypedVar,
 };
 use crate::high_level_ir::typed_expr::{
-<<<<<<< HEAD
-    TypedBinOp, TypedCall, TypedCallArg, TypedExpr, TypedIf, TypedInstanceMember, TypedLiteral,
-    TypedName, TypedReturn, TypedSubscript, TypedTypeCast, TypedUnaryOp,
-=======
     TypedArray, TypedBinOp, TypedCall, TypedCallArg, TypedExpr, TypedIf, TypedInstanceMember,
-    TypedLiteral, TypedName, TypedReturn, TypedSubscript, TypedTypeCast,
->>>>>>> 0db91af2
+    TypedLiteral, TypedName, TypedReturn, TypedSubscript, TypedTypeCast,TypedUnaryOp,
 };
 use crate::high_level_ir::typed_file::{TypedFile, TypedSourceSet};
 use crate::high_level_ir::typed_stmt::{
