--- conflicted
+++ resolved
@@ -15,15 +15,11 @@
 use crate::parser::wiz::statement::stmts;
 use crate::parser::wiz::type_::{type_, type_arguments};
 use crate::syntax::block::Block;
-<<<<<<< HEAD
-use crate::syntax::expr::{ArrayElementSyntax, ArraySyntax, CallArg, CallExprSyntax, Expr, IfExprSyntax, LambdaSyntax, NameExprSyntax, PostfixSuffix, ReturnSyntax, SubscriptSyntax, TypeCastSyntax, BinaryOperationSyntax};
-=======
 use crate::syntax::expr::{
     ArrayElementSyntax, ArraySyntax, BinaryOperationSyntax, CallArg, CallExprSyntax, Expr,
     IfExprSyntax, LambdaSyntax, NameExprSyntax, PostfixSuffix, ReturnSyntax, SubscriptSyntax,
     TypeCastSyntax,
 };
->>>>>>> 987d1402
 use crate::syntax::literal::LiteralSyntax;
 use crate::syntax::stmt::Stmt;
 use crate::syntax::token::TokenSyntax;
@@ -1319,14 +1315,10 @@
         postfix_suffix, raw_string_literal, return_expr, string_literal, value_arguments,
     };
     use crate::syntax::block::Block;
-<<<<<<< HEAD
-    use crate::syntax::expr::{ArrayElementSyntax, ArraySyntax, CallArg, CallExprSyntax, Expr, IfExprSyntax, NameExprSyntax, PostfixSuffix, ReturnSyntax, BinaryOperationSyntax};
-=======
     use crate::syntax::expr::{
         ArrayElementSyntax, ArraySyntax, BinaryOperationSyntax, CallArg, CallExprSyntax, Expr,
         IfExprSyntax, NameExprSyntax, PostfixSuffix, ReturnSyntax,
     };
->>>>>>> 987d1402
     use crate::syntax::literal::LiteralSyntax;
     use crate::syntax::token::TokenSyntax;
     use crate::syntax::trivia::{Trivia, TriviaPiece};
