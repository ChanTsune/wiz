use crate::parser::wiz::declaration::{block, decl};
use crate::parser::wiz::expression::{expr, postfix_expr, prefix_expr};
use crate::parser::wiz::keywords::{for_keyword, in_keyword, while_keyword};
use crate::parser::wiz::lexical_structure::{identifier, whitespace0, whitespace1};
use crate::parser::wiz::operators::{assignment_and_operator, assignment_operator};
use crate::syntax::expr::{Expr, NameExprSyntax};
use crate::syntax::file::FileSyntax;
use crate::syntax::stmt::{
    AssignmentAndOperatorSyntax, AssignmentStmt, AssignmentSyntax, LoopStmt, Stmt,
};
use nom::branch::alt;
use nom::character::complete::char;
use nom::combinator::map;
use nom::multi::many0;
use nom::sequence::tuple;
use nom::Err::Error;
use nom::{
    error, AsChar, Compare, CompareResult, ExtendInto, FindSubstring, IResult, InputIter,
    InputLength, InputTake, InputTakeAtPosition, Offset, Slice,
};
use std::ops::{Range, RangeFrom};

pub fn decl_stmt<I>(s: I) -> IResult<I, Stmt>
where
    I: Slice<RangeFrom<usize>>
        + Slice<Range<usize>>
        + InputIter
        + Clone
        + InputLength
        + ToString
        + InputTake
        + Offset
        + InputTakeAtPosition
        + ExtendInto<Item = char, Extender = String>
        + FindSubstring<&'static str>
        + Compare<&'static str>,
    <I as InputIter>::Item: AsChar + Copy,
    <I as InputTakeAtPosition>::Item: AsChar,
{
    map(decl, |d| Stmt::Decl(d))(s)
}

pub fn expr_stmt<I>(s: I) -> IResult<I, Stmt>
where
    I: Slice<RangeFrom<usize>>
        + Slice<Range<usize>>
        + InputIter
        + Clone
        + InputLength
        + ToString
        + InputTake
        + Offset
        + InputTakeAtPosition
        + ExtendInto<Item = char, Extender = String>
        + FindSubstring<&'static str>
        + Compare<&'static str>,
    <I as InputIter>::Item: AsChar + Copy,
    <I as InputTakeAtPosition>::Item: AsChar,
{
    map(expr, |e| Stmt::Expr(e))(s)
}

/*
<assignment_stmt> ::= ((<directly_assignable_expr> '=') | (<assignable_expr> <assignment_and_operator>)) <expr>
*/
pub fn assignment_stmt<I>(s: I) -> IResult<I, Stmt>
where
    I: Slice<RangeFrom<usize>>
        + Slice<Range<usize>>
        + InputIter
        + Clone
        + InputLength
        + ToString
        + InputTake
        + Offset
        + InputTakeAtPosition
        + ExtendInto<Item = char, Extender = String>
        + FindSubstring<&'static str>
        + Compare<&'static str>,
    <I as InputIter>::Item: AsChar + Copy,
    <I as InputTakeAtPosition>::Item: AsChar,
{
    map(
        tuple((
            alt((
                tuple((directly_assignable_expr, whitespace0, assignment_operator)),
                tuple((assignable_expr, whitespace0, assignment_and_operator)),
            )),
            whitespace0,
            expr,
        )),
        |((target, _, op), _, value): ((_, _, I), _, _)| {
            let r = op.compare("");
            match r {
                CompareResult::Ok => {
                    Stmt::Assignment(AssignmentStmt::Assignment(AssignmentSyntax {
                        target,
                        value,
                    }))
                }
                CompareResult::Incomplete => Stmt::Assignment(
                    AssignmentStmt::AssignmentAndOperator(AssignmentAndOperatorSyntax {
                        target,
                        operator: op.to_string(),
                        value,
                    }),
                ),
                CompareResult::Error => {
                    panic!()
                }
            }
        },
    )(s)
}
/*
<directly_assignable_expr> ::= <postfix_expr> <assignable_suffix>
                             | <identifier>
                             | <parenthesized_directly_assignable_expr>
*/
pub fn directly_assignable_expr<I>(s: I) -> IResult<I, Expr>
where
    I: Slice<RangeFrom<usize>>
        + Slice<Range<usize>>
        + InputIter
        + Clone
        + InputLength
        + ToString
        + InputTake
        + Offset
        + InputTakeAtPosition
        + ExtendInto<Item = char, Extender = String>
        + FindSubstring<&'static str>
        + Compare<&'static str>,
    <I as InputIter>::Item: AsChar + Copy,
    <I as InputTakeAtPosition>::Item: AsChar,
{
    alt((
        _directly_assignable_postfix_expr,
        map(identifier, |name| {
            Expr::Name(NameExprSyntax {
                name_space: vec![],
                name,
            })
        }),
        map(parenthesized_directly_assignable_expr, |e| e),
    ))(s)
}

/*
<assignable_suffix> ::= <type_arguments>
  | <indexing_suffix>
  | <navigation_suffix>
*/
fn _directly_assignable_postfix_expr<I>(s: I) -> IResult<I, Expr>
where
    I: Slice<RangeFrom<usize>>
        + Slice<Range<usize>>
        + InputIter
        + Clone
        + InputLength
        + ToString
        + InputTake
        + Offset
        + InputTakeAtPosition
        + ExtendInto<Item = char, Extender = String>
        + FindSubstring<&'static str>
        + Compare<&'static str>,
    <I as InputIter>::Item: AsChar + Copy,
    <I as InputTakeAtPosition>::Item: AsChar,
{
    let (e, expr) = postfix_expr(s)?;
    match expr {
        Expr::Member { .. } => IResult::Ok((e, expr)),
        Expr::Subscript { .. } => IResult::Ok((e, expr)),
        _ => IResult::Err(Error(error::Error::new(e, error::ErrorKind::Alt))),
    }
}

/*
<assignable_expr> ::= <prefix_expr>
  | <parenthesized_assignable_expression>
*/
pub fn assignable_expr<I>(s: I) -> IResult<I, Expr>
where
    I: Slice<RangeFrom<usize>>
        + Slice<Range<usize>>
        + InputIter
        + Clone
        + InputLength
        + ToString
        + InputTake
        + Offset
        + InputTakeAtPosition
        + ExtendInto<Item = char, Extender = String>
        + FindSubstring<&'static str>
        + Compare<&'static str>,
    <I as InputIter>::Item: AsChar + Copy,
    <I as InputTakeAtPosition>::Item: AsChar,
{
    alt((prefix_expr, parenthesized_assignable_expression))(s)
}
/*
<parenthesized_assignable_expression> ::= "(" <assignable_expr> ")"
*/
pub fn parenthesized_assignable_expression<I>(s: I) -> IResult<I, Expr>
where
    I: Slice<RangeFrom<usize>>
        + Slice<Range<usize>>
        + InputIter
        + Clone
        + InputLength
        + ToString
        + InputTake
        + Offset
        + InputTakeAtPosition
        + ExtendInto<Item = char, Extender = String>
        + FindSubstring<&'static str>
        + Compare<&'static str>,
    <I as InputIter>::Item: AsChar + Copy,
    <I as InputTakeAtPosition>::Item: AsChar,
{
    map(
        tuple((char('('), assignable_expr, char(')'))),
        |(_, e, _)| e,
    )(s)
}

/*
<parenthesized_directly_assignable_expr> ::= '(' <directly_assignable_expr> ')'
*/
pub fn parenthesized_directly_assignable_expr<I>(s: I) -> IResult<I, Expr>
where
    I: Slice<RangeFrom<usize>>
        + Slice<Range<usize>>
        + InputIter
        + Clone
        + InputLength
        + ToString
        + InputTake
        + Offset
        + InputTakeAtPosition
        + ExtendInto<Item = char, Extender = String>
        + FindSubstring<&'static str>
        + Compare<&'static str>,
    <I as InputIter>::Item: AsChar + Copy,
    <I as InputTakeAtPosition>::Item: AsChar,
{
    map(
        tuple((char('('), directly_assignable_expr, char(')'))),
        |(_, e, _)| e,
    )(s)
}

pub fn loop_stmt<I>(s: I) -> IResult<I, Stmt>
where
    I: Slice<RangeFrom<usize>>
        + Slice<Range<usize>>
        + InputIter
        + Clone
        + InputLength
        + ToString
        + InputTake
        + Offset
        + InputTakeAtPosition
        + ExtendInto<Item = char, Extender = String>
        + FindSubstring<&'static str>
        + Compare<&'static str>,
    <I as InputIter>::Item: AsChar + Copy,
    <I as InputTakeAtPosition>::Item: AsChar,
{
    map(alt((for_stmt, while_stmt)), |l| Stmt::Loop(l))(s)
}

pub fn while_stmt<I>(s: I) -> IResult<I, LoopStmt>
where
    I: Slice<RangeFrom<usize>>
        + Slice<Range<usize>>
        + InputIter
        + Clone
        + InputLength
        + ToString
        + InputTake
        + Offset
        + InputTakeAtPosition
        + ExtendInto<Item = char, Extender = String>
        + FindSubstring<&'static str>
        + Compare<&'static str>,
    <I as InputIter>::Item: AsChar + Copy,
    <I as InputTakeAtPosition>::Item: AsChar,
{
    map(
        tuple((while_keyword, whitespace1, expr, whitespace1, block)),
        |(_, _, e, _, b)| LoopStmt::While {
            condition: e,
            block: b,
        },
    )(s)
}

pub fn for_stmt<I>(s: I) -> IResult<I, LoopStmt>
where
    I: Slice<RangeFrom<usize>>
        + Slice<Range<usize>>
        + InputIter
        + Clone
        + InputLength
        + ToString
        + InputTake
        + Offset
        + InputTakeAtPosition
        + ExtendInto<Item = char, Extender = String>
        + FindSubstring<&'static str>
        + Compare<&'static str>,
    <I as InputIter>::Item: AsChar + Copy,
    <I as InputTakeAtPosition>::Item: AsChar,
{
    map(
        tuple((
            for_keyword,
            whitespace1,
            identifier,
            whitespace1,
            in_keyword,
            whitespace1,
            expr,
            whitespace1,
            block,
        )),
        |(_, _, value, _, _, _, iterator, _, block)| LoopStmt::For {
            iterator,
            values: vec![value],
            block,
        },
    )(s)
}

pub fn stmt<I>(s: I) -> IResult<I, Stmt>
where
    I: Slice<RangeFrom<usize>>
        + Slice<Range<usize>>
        + InputIter
        + Clone
        + InputLength
        + ToString
        + InputTake
        + Offset
        + InputTakeAtPosition
        + ExtendInto<Item = char, Extender = String>
        + FindSubstring<&'static str>
        + Compare<&'static str>,
    <I as InputIter>::Item: AsChar + Copy,
    <I as InputTakeAtPosition>::Item: AsChar,
{
    map(
        tuple((
            whitespace0,
            alt((decl_stmt, assignment_stmt, loop_stmt, expr_stmt)),
        )),
        |(ws, stm)| stm,
    )(s)
}

pub fn stmts<I>(s: I) -> IResult<I, Vec<Stmt>>
where
    I: Slice<RangeFrom<usize>>
        + Slice<Range<usize>>
        + InputIter
        + Clone
        + InputLength
        + ToString
        + InputTake
        + Offset
        + InputTakeAtPosition
        + ExtendInto<Item = char, Extender = String>
        + FindSubstring<&'static str>
        + Compare<&'static str>,
    <I as InputIter>::Item: AsChar + Copy,
    <I as InputTakeAtPosition>::Item: AsChar,
{
    many0(stmt)(s)
}

pub fn file<I>(s: I) -> IResult<I, FileSyntax>
where
    I: Slice<RangeFrom<usize>>
        + Slice<Range<usize>>
        + InputIter
        + Clone
        + InputLength
        + ToString
        + InputTake
        + Offset
        + InputTakeAtPosition
        + ExtendInto<Item = char, Extender = String>
        + FindSubstring<&'static str>
        + Compare<&'static str>,
    <I as InputIter>::Item: AsChar + Copy,
    <I as InputTakeAtPosition>::Item: AsChar,
{
    map(
        tuple((whitespace0, many0(tuple((whitespace0, decl))), whitespace0)),
        |(_, decls, _)| FileSyntax {
            body: decls.into_iter().map(|(_, f)| f).collect(),
        },
    )(s)
}

#[cfg(test)]
mod tests {
    use crate::parser::wiz::statement::{
        assignable_expr, assignment_stmt, directly_assignable_expr, file, while_stmt,
    };
    use crate::syntax::block::Block;
<<<<<<< HEAD
    use crate::syntax::expr::{Expr, NameExprSyntax, BinaryOperationSyntax};
=======
    use crate::syntax::expr::{BinaryOperationSyntax, Expr, NameExprSyntax};
>>>>>>> 987d1402
    use crate::syntax::file::FileSyntax;
    use crate::syntax::literal::LiteralSyntax;
    use crate::syntax::stmt::{AssignmentStmt, AssignmentSyntax, LoopStmt, Stmt};
    use crate::syntax::token::TokenSyntax;

    #[test]
    fn test_while_stmt_with_bracket() {
        assert_eq!(
            while_stmt(
                r"while (a < b) {
            a = a + 1
        }"
            ),
            Ok((
                "",
                LoopStmt::While {
                    condition: Expr::BinOp(BinaryOperationSyntax {
                        left: Box::new(Expr::Name(NameExprSyntax {
                            name_space: vec![],
                            name: "a".to_string()
                        })),
                        kind: TokenSyntax::new("<".to_string()),
                        right: Box::new(Expr::Name(NameExprSyntax {
                            name_space: vec![],
                            name: "b".to_string()
                        }))
                    }),
                    block: Block {
                        body: vec![Stmt::Assignment(AssignmentStmt::Assignment(
                            AssignmentSyntax {
                                target: Expr::Name(NameExprSyntax {
                                    name_space: vec![],
                                    name: "a".to_string()
                                }),
                                value: Expr::BinOp(BinaryOperationSyntax {
                                    left: Box::new(Expr::Name(NameExprSyntax {
                                        name_space: vec![],
                                        name: "a".to_string()
                                    })),
                                    kind: TokenSyntax::new("+".to_string()),
                                    right: Box::new(Expr::Literal(LiteralSyntax::Integer(
                                        TokenSyntax::new("1".to_string())
                                    )))
                                })
                            }
                        ))]
                    }
                }
            ))
        )
    }

    #[test]
    fn test_while_stmt() {
        assert_eq!(
            while_stmt(
                r"while a.c < b {
            a = a + 1
        }"
            ),
            Ok((
                "",
                LoopStmt::While {
                    condition: Expr::BinOp(BinaryOperationSyntax {
                        left: Box::new(Expr::Member {
                            target: Box::new(Expr::Name(NameExprSyntax {
                                name_space: vec![],
                                name: "a".to_string()
                            })),
                            name: "c".to_string(),
                            navigation_operator: ".".to_string()
                        }),
                        kind: TokenSyntax::new("<".to_string()),
                        right: Box::new(Expr::Name(NameExprSyntax {
                            name_space: vec![],
                            name: "b".to_string()
                        }))
                    }),
                    block: Block {
                        body: vec![Stmt::Assignment(AssignmentStmt::Assignment(
                            AssignmentSyntax {
                                target: Expr::Name(NameExprSyntax {
                                    name_space: vec![],
                                    name: "a".to_string()
                                }),
                                value: Expr::BinOp(BinaryOperationSyntax {
                                    left: Box::new(Expr::Name(NameExprSyntax {
                                        name_space: vec![],
                                        name: "a".to_string()
                                    })),
                                    kind: TokenSyntax::new("+".to_string()),
                                    right: Box::new(Expr::Literal(LiteralSyntax::Integer(
                                        TokenSyntax::new("1".to_string())
                                    )))
                                })
                            }
                        ))]
                    }
                }
            ))
        )
    }

    #[test]
    fn test_directly_assignable_expr() {
        assert_eq!(
            directly_assignable_expr("a.b"),
            Ok((
                "",
                Expr::Member {
                    target: Box::new(Expr::Name(NameExprSyntax {
                        name_space: vec![],
                        name: "a".to_string()
                    })),
                    name: "b".to_string(),
                    navigation_operator: ".".to_string()
                }
            ))
        )
    }

    #[test]
    fn test_assignable_expr() {
        assert_eq!(
            assignable_expr("a.b"),
            Ok((
                "",
                Expr::Member {
                    target: Box::new(Expr::Name(NameExprSyntax {
                        name_space: vec![],
                        name: "a".to_string()
                    })),
                    name: "b".to_string(),
                    navigation_operator: ".".to_string()
                }
            ))
        )
    }

    #[test]
    fn test_assignment() {
        assert_eq!(
            assignment_stmt("a = b"),
            Ok((
                "",
                Stmt::Assignment(AssignmentStmt::Assignment(AssignmentSyntax {
                    target: Expr::Name(NameExprSyntax {
                        name_space: vec![],
                        name: "a".to_string()
                    }),
                    value: Expr::Name(NameExprSyntax {
                        name_space: vec![],
                        name: "b".to_string()
                    })
                }))
            ))
        )
    }
    #[test]
    fn test_assignment_struct_field() {
        assert_eq!(
            assignment_stmt("a = b.c"),
            Ok((
                "",
                Stmt::Assignment(AssignmentStmt::Assignment(AssignmentSyntax {
                    target: Expr::Name(NameExprSyntax {
                        name_space: vec![],
                        name: "a".to_string()
                    }),
                    value: Expr::Member {
                        target: Box::new(Expr::Name(NameExprSyntax {
                            name_space: vec![],
                            name: "b".to_string()
                        })),
                        name: "c".to_string(),
                        navigation_operator: ".".to_string()
                    }
                }))
            ))
        )
    }
    #[test]
    fn test_assignment_to_struct_field() {
        assert_eq!(
            assignment_stmt("a.b = c"),
            Ok((
                "",
                Stmt::Assignment(AssignmentStmt::Assignment(AssignmentSyntax {
                    target: Expr::Member {
                        target: Box::new(Expr::Name(NameExprSyntax {
                            name_space: vec![],
                            name: "a".to_string()
                        })),
                        name: "b".to_string(),
                        navigation_operator: ".".to_string()
                    },
                    value: Expr::Name(NameExprSyntax {
                        name_space: vec![],
                        name: "c".to_string()
                    }),
                }))
            ))
        )
    }

    #[test]
    fn test_file_empty() {
        assert_eq!(file(""), Ok(("", FileSyntax { body: vec![] })));
        assert_eq!(file("\n"), Ok(("", FileSyntax { body: vec![] })));
        assert_eq!(file(" "), Ok(("", FileSyntax { body: vec![] })));
    }
}<|MERGE_RESOLUTION|>--- conflicted
+++ resolved
@@ -411,11 +411,7 @@
         assignable_expr, assignment_stmt, directly_assignable_expr, file, while_stmt,
     };
     use crate::syntax::block::Block;
-<<<<<<< HEAD
-    use crate::syntax::expr::{Expr, NameExprSyntax, BinaryOperationSyntax};
-=======
     use crate::syntax::expr::{BinaryOperationSyntax, Expr, NameExprSyntax};
->>>>>>> 987d1402
     use crate::syntax::file::FileSyntax;
     use crate::syntax::literal::LiteralSyntax;
     use crate::syntax::stmt::{AssignmentStmt, AssignmentSyntax, LoopStmt, Stmt};
