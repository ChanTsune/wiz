use crate::core::dep::{resolve_manifest_dependencies, ResolvedDependencyTree};
use crate::core::error::CliError;
use crate::core::workspace::Workspace;
use crate::core::Result;
use crate::core::{load_project, Cmd};
use clap::ArgMatches;
use std::collections::{BTreeSet, HashMap, HashSet};
use std::env;
use std::ffi::OsStr;
use std::fs::create_dir_all;
use std::ops::Deref;
use std::path::{Path, PathBuf};
use wiz_utils::topological_sort::topological_sort;
use wizc_cli::{BuildType, Config, ConfigBuilder};
use wizc_message::MessageParser;

pub(crate) struct BuildCommand;

impl Cmd for BuildCommand {
    const NAME: &'static str = "build";

    fn execute(args: &ArgMatches) -> Result<()> {
        command(Self::NAME, Options::from(args))
    }
}

pub(crate) struct Options<'ops> {
    manifest_path: Option<&'ops str>,
    std: Option<&'ops str>,
    target_dir: Option<&'ops str>,
    target_triple: Option<&'ops str>,
    test: bool,
}

impl<'ops> Options<'ops> {
    pub(crate) fn new(
        manifest_path: Option<&'ops str>,
        std: Option<&'ops str>,
        target_dir: Option<&'ops str>,
        target_triple: Option<&'ops str>,
        test: bool,
    ) -> Self {
        Self {
            manifest_path,
            std,
            target_dir,
            target_triple,
            test,
        }
    }
}

impl<'ops> From<&'ops ArgMatches> for Options<'ops> {
    fn from(args: &'ops ArgMatches) -> Self {
        Self::new(
            args.get_one::<String>("manifest-path").map(|i| i.as_str()),
            args.get_one::<String>("std").map(|i| i.as_str()),
            args.get_one::<String>("target-dir").map(|i| i.as_str()),
            args.get_one::<String>("target-triple").map(|i| i.as_str()),
            args.get_flag("tests"),
        )
    }
}

pub(crate) fn command(_: &str, options: Options) -> Result<()> {
    let ws = load_project(options.manifest_path)?;

    let resolved_dependencies =
        resolve_manifest_dependencies(&ws.cws, &ws.get_manifest()?, options.std)?;

    println!("{}", resolved_dependencies);

    let target_dir = if let Some(target_dir) = options.target_dir {
        let d = PathBuf::from(target_dir);
        if d.exists() && !d.is_dir() {
            return Err(Box::from(CliError::from(format!(
                "{} is not directory",
                d.display()
            ))));
        } else {
            d
        }
    } else {
        env::current_dir()?.join("target")
    };
    create_dir_all(&target_dir)?;

    let wlib_paths = compile_dependencies(&ws, resolved_dependencies, &target_dir)?;

    let input_path = ws.cws.join("src");
    let mut config = Config::default()
        .input(input_path.to_str().unwrap())
        .out_dir(target_dir)
        .name(ws.cws.file_name().and_then(OsStr::to_str).unwrap())
        .type_(if options.test {
            BuildType::Test
        } else {
            BuildType::Binary
        })
        .libraries(&wlib_paths.iter().collect::<Vec<_>>());

    config = if let Some(target_triple) = options.target_triple {
        config.target_triple(target_triple)
    } else {
        config
    };

    super::subcommand::execute("wizc", config.as_args())
}

#[derive(Clone, Debug, Eq, PartialEq, Hash)]
struct Task {
    name: String,
    version: String,
    src_path: String,
}

fn dependency_list(dependencies: ResolvedDependencyTree) -> HashMap<Task, HashSet<Task>> {
    fn dependency_list(
        result: &mut HashMap<Task, HashSet<Task>>,
        dep: ResolvedDependencyTree,
    ) -> Task {
        let ResolvedDependencyTree {
            name,
            version,
            src_path,
            dependencies,
        } = dep;
        let task = Task {
            name,
            version,
            src_path,
        };
        let dependencies = dependencies
            .into_iter()
            .map(|d| dependency_list(result, d))
            .collect();
        result.insert(task.clone(), dependencies);
        task
    }
    let mut result = HashMap::new();
    for dependency in dependencies.dependencies {
        dependency_list(&mut result, dependency);
    }
    result
}

fn compile_dependencies(
    ws: &Workspace,
    dependencies: ResolvedDependencyTree,
    target_dir: &Path,
<<<<<<< HEAD
) -> Result<BTreeSet<String>> {
    let message_parser = MessageParser::new();
=======
) -> Result<BTreeSet<PathBuf>> {
>>>>>>> f0f1ada9
    let mut wlib_paths = BTreeSet::new();
    let dependen_list = dependency_list(dependencies);
    let dep_list = topological_sort(dependen_list.clone())?;
    for dep in dep_list.into_iter().flatten() {
        let dep_wlib_paths = dependen_list
            .get(&dep)
            .unwrap()
            .iter()
            .map(|d| {
                let mut path = target_dir.join(&d.name);
                path.set_extension("wlib");
                path
            })
            .collect::<Vec<_>>();
        let output = super::subcommand::output(
            "wizc",
            Config::default()
                .input(&dep.src_path)
                .out_dir(target_dir)
                .name(&dep.name)
                .type_(BuildType::Library)
                .libraries(&dep_wlib_paths)
                .as_args(),
        )?;
        for line in String::from_utf8_lossy(&output.stdout).split_terminator('\n') {
            match message_parser.parse(line) {
                Ok(message) => println!("{}", message),
                Err(_) => println!("{}", line),
            }
        }
        if !output.stderr.is_empty() {
            for line in String::from_utf8_lossy(&output.stderr).split_terminator('\n') {
                match message_parser.parse(line) {
                    Ok(message) => eprintln!("{}", message),
                    Err(_) => eprintln!("{}", line),
                }
            }
        }
        if !output.status.success() {
            return Err(Box::new(CliError::from(format!(
                "compile failed {:?}",
                dep.name
            ))));
        }
        wlib_paths.extend(dep_wlib_paths);
        wlib_paths.insert({
            let mut path = target_dir.join(dep.name);
            path.set_extension("wlib");
            path
        });
    }
    Ok(wlib_paths)
}<|MERGE_RESOLUTION|>--- conflicted
+++ resolved
@@ -149,12 +149,8 @@
     ws: &Workspace,
     dependencies: ResolvedDependencyTree,
     target_dir: &Path,
-<<<<<<< HEAD
-) -> Result<BTreeSet<String>> {
+) -> Result<BTreeSet<PathBuf>> {
     let message_parser = MessageParser::new();
-=======
-) -> Result<BTreeSet<PathBuf>> {
->>>>>>> f0f1ada9
     let mut wlib_paths = BTreeSet::new();
     let dependen_list = dependency_list(dependencies);
     let dep_list = topological_sort(dependen_list.clone())?;
