--- conflicted
+++ resolved
@@ -3,25 +3,6 @@
 use crate::syntax::Syntax;
 
 #[derive(Debug, Eq, PartialEq, Clone)]
-<<<<<<< HEAD
-pub enum SourceSet {
-    File(WizFile),
-    Dir { name: String, items: Vec<SourceSet> },
-}
-
-impl SourceSet {
-    pub fn name(&self) -> String {
-        match self {
-            SourceSet::File(f) => &f.name,
-            SourceSet::Dir { name, .. } => name,
-        }
-        .clone()
-    }
-}
-
-#[derive(Debug, Eq, PartialEq, Clone)]
-=======
->>>>>>> daf9119c
 pub struct WizFile {
     pub name: String,
     pub syntax: FileSyntax,
