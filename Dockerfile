--- conflicted
+++ resolved
@@ -4,15 +4,7 @@
 
 RUN apt-get install -y git curl gcc lzma-dev
 
-<<<<<<< HEAD
 RUN apt-get install -y llvm-13 clang-13
-=======
-RUN apt install -y curl gcc lzma-dev
-
-RUN apt install -y llvm-13
-
-RUN apt install -y clang-13
->>>>>>> fd743658
 
 RUN ln -s $(which clang-13) /usr/bin/clang
 
